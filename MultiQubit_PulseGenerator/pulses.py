#!/usr/bin/env python3
import numpy as np
import logging
import copy
log = logging.getLogger('LabberDriver')

# TODO Private methods and variables


class Pulse:
    """Represents physical pulses played by an AWG.

    Parameters
    ----------
    complex : bool
        If True, pulse has both I and Q, otherwise it's real valued.
        Phase, frequency and drag only applies for complex waveforms.

    Attributes
    ----------
    amplitude : float
        Pulse amplitude.
    width : float
        Pulse width.
    plateau : float
        Pulse plateau.
    frequency : float
        SSB frequency.
    phase : float
        Pulse phase.
    use_drag : bool
        If True, applies DRAG correction.
    drag_coefficient : float
        Drag coefficient.
    drag_detuning : float
        Applies a frequnecy detuning for DRAG pulses.
    start_at_zero : bool
        If True, forces the pulse to start in 0.

    """

    def __init__(self, complex):

        # set variables
        self.amplitude = 0.5
        self.width = 10E-9
        self.plateau = 0.0
        self.frequency = 0.0
        self.phase = 0.0
        self.use_drag = False
        self.drag_coefficient = 0.0
        self.drag_detuning = 0.0
        self.start_at_zero = False
        self.complex = complex

    def total_duration(self):
        """Get the total duration for the pulse.

        Returns
        -------
        float
            Total duration in seconds.

        """
        raise NotImplementedError()

    def calculate_envelope(self, t0, t):
        """Calculate pulse envelope.

        Parameters
        ----------
        t0 : float
            Pulse position, referenced to center of pulse.

        t : numpy array
            Array with time values for which to calculate the pulse envelope.

        Returns
        -------
        waveform : numpy array
            Array containing pulse envelope.

        """
        raise NotImplementedError()

    def calculate_waveform(self, t0, t):
        """Calculate pulse waveform including phase shifts and SSB-mixing.

        Parameters
        ----------
        t0 : float
            Pulse position, referenced to center of pulse.

        t : numpy array
            Array with time values for which to calculate the pulse waveform.

        Returns
        -------
        waveform : numpy array
            Array containing pulse waveform.

        """
        y = self.calculate_envelope(t0, t)
        # Make sure the waveform is zero outside the pulse
        y[t < (t0 - self.total_duration() / 2)] = 0
        y[t > (t0 + self.total_duration() / 2)] = 0

        if self.use_drag and self.complex:
            beta = self.drag_coefficient / (t[1] - t[0])
            y = y + 1j * beta * np.gradient(y)
            y = y * np.exp(1j * 2 * np.pi * self.drag_detuning *
                           (t - t0 + self.total_duration() / 2))

        if self.complex:
            # Apply phase and SSB
            phase = self.phase
            # single-sideband mixing, get frequency
            omega = 2 * np.pi * self.frequency
            # apply SSBM transform
            data_i = (y.real * np.cos(omega * t - phase) +
                      -y.imag * np.cos(omega * t - phase + +np.pi / 2))
            data_q = (y.real * np.sin(omega * t - phase) +
                      -y.imag * np.sin(omega * t - phase + +np.pi / 2))
            y = data_i + 1j * data_q
        return y


class Gaussian(Pulse):
    def __init__(self, complex):
        super().__init__(complex)
        self.truncation_range = 5

    def total_duration(self):
        return self.truncation_range * self.width + self.plateau

    def calculate_envelope(self, t0, t):
        # width is two t std
        # std = self.width/2;
        # alternate; std is set to give total pulse area same as a square
        std = self.width / np.sqrt(2 * np.pi)
        values = np.zeros_like(t)
        if self.plateau == 0:
            # pure gaussian, no plateau
            if std > 0:
                values = np.exp(-(t - t0)**2 / (2 * std**2))
        else:
            # add plateau
            values = np.array(
                ((t >= (t0 - self.plateau / 2)) & (t <
                                                   (t0 + self.plateau / 2))),
                dtype=float)
            if std > 0:
                # before plateau
                values += ((t < (t0 - self.plateau / 2)) * np.exp(
                    -(t - (t0 - self.plateau / 2))**2 / (2 * std**2)))
                # after plateau
                values += ((t >= (t0 + self.plateau / 2)) * np.exp(
                    -(t - (t0 + self.plateau / 2))**2 / (2 * std**2)))

        # TODO  Fix this
        if self.start_at_zero:
            values = values - values.min()
            values = values / values.max()
        values = values * self.amplitude

        return values


class Ramp(Pulse):
    def total_duration(self):
        return 2 * self.width + self.plateau

    def calculate_envelope(self, t0, t):
        # rising and falling slopes
        vRise = ((t - (t0 - self.plateau / 2 - self.width)) / self.width)
        vRise[vRise < 0.0] = 0.0
        vRise[vRise > 1.0] = 1.0
        vFall = (((t0 + self.plateau / 2 + self.width) - t) / self.width)
        vFall[vFall < 0.0] = 0.0
        vFall[vFall > 1.0] = 1.0
        values = vRise * vFall

        values = values * self.amplitude

        return values


class Square(Pulse):
    def total_duration(self):
        return self.width + self.plateau

    def calculate_envelope(self, t0, t):
        # reduce risk of rounding errors by putting checks between samples
        if len(t) > 1:
            t0 += (t[1] - t[0]) / 2.0

        values = ((t >= (t0 - (self.width + self.plateau) / 2)) &
                  (t < (t0 + (self.width + self.plateau) / 2)))

        values = values * self.amplitude

        return values


class Cosine(Pulse):
    def total_duration(self):
        return self.width + self.plateau

    def calculate_envelope(self, t0, t):
        tau = self.width
        if self.plateau == 0:
            values = (self.amplitude / 2 *
                      (1 - np.cos(2 * np.pi * (t - t0 + tau / 2) / tau)))
        else:
            values = np.ones_like(t) * self.amplitude
            values[t < t0 - self.plateau / 2] = self.amplitude / 2 * \
                (1 - np.cos(2 * np.pi *
                            (t[t < t0 - self.plateau / 2] - t0 +
                             self.plateau / 2 + tau / 2) / tau))
            values[t > t0 + self.plateau / 2] = self.amplitude / 2 * \
                (1 - np.cos(2 * np.pi *
                            (t[t > t0 + self.plateau / 2] - t0 -
                             self.plateau / 2 + tau / 2) / tau))

        return values


class CZ(Pulse):
    def __init__(self, *args, **kwargs):
        super().__init__(False)
        # For CZ pulses
        self.F_Terms = 1
        self.Coupling = 20E6
        self.Offset = 300E6
        self.Lcoeff = np.array([0.3])
        self.dfdV = 500E6
        self.qubit = None
        self.negative_amplitude = False

        self.t_tau = None

    def total_duration(self):
        return self.width+self.plateau

    def calculate_envelope(self, t0, t):
        if self.t_tau is None:
            self.calculate_cz_waveform()

        # Plateau is added as an extra extension of theta_f.
        theta_t = np.ones(len(t)) * self.theta_i
        for i in range(len(t)):
            if 0 < (t[i] - t0 + self.plateau / 2) < self.plateau:
                theta_t[i] = self.theta_f
            elif (0 < (t[i] - t0 + self.width / 2 + self.plateau / 2) <
                  (self.width + self.plateau) / 2):
                theta_t[i] = np.interp(
                    t[i] - t0 + self.width / 2 + self.plateau / 2, self.t_tau,
                    self.theta_tau)

            elif (0 < (t[i] - t0 + self.width / 2 + self.plateau / 2) <
                  (self.width + self.plateau)):
                theta_t[i] = np.interp(
                    t[i] - t0 + self.width / 2 - self.plateau / 2, self.t_tau,
                    self.theta_tau)
        # Clip theta_t to remove numerical outliers:
        theta_t = np.clip(theta_t, self.theta_i, None)

<<<<<<< HEAD
        # clip theta_f to remove numerical outliers
        theta_t = np.clip(theta_t, self.theta_i, None)
        df = 2*self.Coupling * (1 / np.tan(theta_t) - 1 / np.tan(self.theta_i))
=======
        # From definitions: theta = arctan(2*coupling / f_absolute), we invert
        # to find df (and subtract off the initial frequency)
        df = 2 * self.Coupling * (1 / np.tan(theta_t)) - self.Offset
>>>>>>> 510f39b7

        if self.qubit is None:
            # Use linear dependence if no qubit was given
            log.info('---> df (linear): ' +str(df))
            values = df / self.dfdV
            # values = theta_t
        else:
            values = self.qubit.df_to_dV(df)
        if self.negative_amplitude is True:
            values = -values

        return values

    def calculate_cz_waveform(self):
        """Calculate waveform for c-phase and store in object"""
        # notation and calculations are based on
        # "Fast adiabatic qubit gates using only sigma_z control"
        # PRA 90, 022307 (2014)
        # Initial and final angles on the |11>-|02> bloch sphere
        self.theta_i = np.arctan(2*self.Coupling / self.Offset)
        self.theta_f = np.arctan(2*self.Coupling / self.amplitude)
        log.log(msg="calc", level=30)

        # Renormalize fourier coefficients to initial and final angles
        # Consistent with both Martinis & Geller and DiCarlo 1903.02492
        Lcoeff = self.Lcoeff
        Lcoeff[0] = (((self.theta_f - self.theta_i) / 2)
                     - np.sum(self.Lcoeff[range(2, self.F_Terms, 2)]))

        # defining helper variabels
        n = np.arange(1, self.F_Terms + 1, 1)
        n_points = 1000  # Number of points in the numerical integration

        # Calculate pulse width in tau variable - See paper for details
        tau = np.linspace(0, 1, n_points)
        self.theta_tau = np.zeros(n_points)
        # This corresponds to the sum in Eq. (15) in Martinis & Geller
        for i in range(n_points):
            self.theta_tau[i] = (
                np.sum(Lcoeff * (1 - np.cos(2 * np.pi * n * tau[i]))) +
                self.theta_i)
        # Now calculate t_tau according to Eq. (20)
        t_tau = np.trapz(np.sin(self.theta_tau), x=tau)
        # log.info('t tau: ' + str(t_tau))
        # t_tau = np.sum(np.sin(self.theta_tau))*(tau[1] - tau[0])
        # Find the width in units of tau:
        Width_tau = self.width / t_tau

        # Calculating time as functions of tau
        # we normalize to width_tau (calculated above)
        tau = np.linspace(0, Width_tau, n_points)
        self.t_tau = np.zeros(n_points)
        self.t_tau2 = np.zeros(n_points)
        for i in range(n_points):
            if i > 0:
                self.t_tau[i] = np.trapz(
                    np.sin(self.theta_tau[0:i+1]), x=tau[0:i+1])
                # self.t_tau[i] = np.sum(np.sin(self.theta_tau[0:i+1]))*(tau[1]-tau[0])

class NetZero(CZ):
    def __init__(self, *args, **kwargs):
        super().__init__()
        self.slepian = None

    def total_duration(self):
        return 2*self.slepian.total_duration()

    def calculate_cz_waveform(self):
        self.slepian = CZ()
        self.slepian.__dict__ = copy.copy(self.__dict__)
        self.slepian.width /= 2
        self.slepian.plateau /= 2
        self.slepian.calculate_cz_waveform()

    def calculate_envelope(self, t0, t):
        return (self.slepian.calculate_envelope(t0-self.total_duration()/4, t) -
                self.slepian.calculate_envelope(t0+self.total_duration()/4, t))


if __name__ == '__main__':
    pass<|MERGE_RESOLUTION|>--- conflicted
+++ resolved
@@ -265,15 +265,9 @@
         # Clip theta_t to remove numerical outliers:
         theta_t = np.clip(theta_t, self.theta_i, None)
 
-<<<<<<< HEAD
         # clip theta_f to remove numerical outliers
         theta_t = np.clip(theta_t, self.theta_i, None)
         df = 2*self.Coupling * (1 / np.tan(theta_t) - 1 / np.tan(self.theta_i))
-=======
-        # From definitions: theta = arctan(2*coupling / f_absolute), we invert
-        # to find df (and subtract off the initial frequency)
-        df = 2 * self.Coupling * (1 / np.tan(theta_t)) - self.Offset
->>>>>>> 510f39b7
 
         if self.qubit is None:
             # Use linear dependence if no qubit was given
