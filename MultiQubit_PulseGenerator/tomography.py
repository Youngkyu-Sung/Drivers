#!/usr/bin/env python3
import logging

import gates

log = logging.getLogger('LabberDriver')


class ProcessTomography(object):
    """This class handles qubit control prepulses for process tomography."""

    def __init__(self, prepulse_index=0, qubit1ID=0, qubit2ID=1,
                 nProcessTomoQubits=1, tomoscheme='Single qubit'):

        self.prepulse_index = prepulse_index
        self.qubit1ID = qubit1ID
        self.qubit2ID = qubit2ID
        self.nProcessTomoQubits = nProcessTomoQubits
        self.tomography_scheme = tomoscheme

    def set_parameters(self, config={}):
        """Set base parameters using config from Labber driver.

        Parameters
        ----------
        config: dict
            Configuration as defined by Labber driver configuration window

        """

        # determine which tomography scheme is in use
        self.tomography_scheme = config.get('Tomography scheme')
        self.nProcessTomoQubits = 1 if self.tomography_scheme \
            == 'Single qubit' else 2

        # Prep dictionary to translate string 'one' into int(1) etc.:
        dnQubitsTranslate = {
            'One': int(1),
            'Two': int(2),
            'Three': int(3),
            'Four': int(4),
            'Five': int(5),
            'Six': int(6),
            'Seven': int(7),
            'Eight': int(8),
            'Nine': int(9)
        }

        # Update which-qubit variable
        if self.nProcessTomoQubits is 1:
            self.qubit1ID = dnQubitsTranslate[
                config.get('Qubit for tomography')]
            self.prepulse_index = config.get(
                'Process tomography prepulse index 1-QB')
        elif self.nProcessTomoQubits is 2:
            self.qubit1ID = dnQubitsTranslate[
                config.get('Qubit 1 # tomography')]
            self.qubit2ID = dnQubitsTranslate[
                config.get('Qubit 2 # tomography')]
            self.prepulse_index = config.get(
                'Process tomography prepulse index 2-QB')

    def add_pulses(self, sequence):
        """Add prepulses to the sequencer.

        Parameters
        ----------
        sequence: :obj: `Sequence`
            Sequence to which to add the prepulses

        """
        if self.tomography_scheme == 'Single qubit':
            qubitID1 = self.qubit1ID - 1
<<<<<<< HEAD
            gate = None
=======
>>>>>>> 0b6b8637

            whichGate = self.prepulse_index[0]
            gate = self.gate_from_index(whichGate)

            log.info('Gate is: {}'.format(gate))
<<<<<<< HEAD
            sequence.add_gate(qubitID1, gate)
=======
            sequence.add_gate(qubitID1, gate[0])
>>>>>>> 0b6b8637

        elif self.tomography_scheme in ['Two qubit (9 pulse set)',
                                        'Two qubit (30 pulse set)',
                                        'Two qubit (36 pulse set)']:
            qubitID1 = self.qubit1ID - 1
            qubitID2 = self.qubit2ID - 1

            whichGate = self.prepulse_index[:2]
            gate = self.gate_from_index(whichGate)

            sequence.add_gate([qubitID1, qubitID2], gate)

    def gate_from_index(self, whichGate):
        """Help function to translate prepulse index into gate.
        Parameters
        ----------
        whichGate: str
            Elements of list should be in ['0', '1', 'X', 'Y'],
            indicating which state to prepare
        """
        indices = list(whichGate)
<<<<<<< HEAD
        gate = None
        for index in indices:
            if index == '0':
                gate = gates.I
            elif index == '1':
                gate = gates.Xp
            elif index == 'X':
                gate = gates.Y2p
            elif index == 'Y':
                gate = gates.X2m
=======
        gate_list = []
        for index in indices:
            if index == '0':
                gate_list.append(gates.I)
            elif index == '1':
                gate_list.append(gates.Xp)
            elif index == 'X':
                gate_list.append(gates.Y2p)
            elif index == 'Y':
                gate_list.append(gates.X2m)
>>>>>>> 0b6b8637
            else:
                raise ValueError("Gate should be in ['0', '1', 'X', or 'Y']")

        return gate_list


class StateTomography(object):
    """This class handles qubit control pulses for state tomography."""

    def __init__(self, tomography_index=0, singleQBtomoID=0,
                 twoQBtomoID1=0, twoQBtomoID2=1,
                 tomography_scheme='Single qubit'):
        # define variables
        self.tomography_index = tomography_index
        self.singleQBtomoID = 0
        self.twoQBtomoID1 = 0
        self.twoQBtomoID2 = 1
        self.tomography_scheme = 'Single qubit'

    def set_parameters(self, config={}):
        """Set base parameters using config from from Labber driver.

        Parameters
        ----------
        config : dict
            Configuration as defined by Labber driver configuration window

        """

        # Load tomo scheme into local variable:
        self.tomography_scheme = config.get('Tomography scheme')
        # Prep dictionary to translate string 'one' into int(1) etc.:
        dnQubitsTranslate = {
            'One': int(1),
            'Two': int(2),
            'Three': int(3),
            'Four': int(4),
            'Five': int(5),
            'Six': int(6),
            'Seven': int(7),
            'Eight': int(8),
            'Nine': int(9)
        }

        # depending on 1 or 2 QB tomography:
        if self.tomography_scheme == 'Single qubit':
            # Determine which qubit to route 1QB tomo signal to:
            self.singleQBtomoID = dnQubitsTranslate[config.get(
                'Qubit for tomography')]
            self.tomography_index = config.get('Tomography pulse index 1-QB')

        elif self.tomography_scheme in ['Two qubit (9 pulse set)',
                                        'Two qubit (30 pulse set)',
                                        'Two qubit (36 pulse set)']:
            self.twoQBtomoID1 = dnQubitsTranslate[config.get(
                'Qubit 1 # tomography')]
            self.twoQBtomoID2 = dnQubitsTranslate[config.get(
                'Qubit 2 # tomography')]

            # Format: Tomography pulse index 2-QB (n pulse set)
            pulseCall = 'Tomography pulse index 2-QB' + \
                        self.tomography_scheme[9:]

            self.tomography_index = config.get(pulseCall)

        pass

    def add_pulses(self, sequence):
        """Add tomography pulses.

        Parameters
        ----------
        sequence : :obj: `Sequence`
            Sequence to which add tomography pulses

        """
        if self.tomography_scheme == 'Single qubit':
            qubitID = self.singleQBtomoID - 1
            gate = [None]

            if self.tomography_index == 'Z: I':
                gate = gates.I  # measure Z polarization
            elif self.tomography_index == 'Y: X2p':
                gate = gates.X2p  # measure Y polarization
            elif self.tomography_index == 'X: Y2m':
                gate = gates.Y2m  # measure X polarization
            sequence.add_gate(qubitID, gate)

        elif self.tomography_scheme == 'Two qubit (9 pulse set)':
            qubitID1 = self.twoQBtomoID1 - 1
            qubitID2 = self.twoQBtomoID2 - 1
            gate = [None, None]

            if self.tomography_index == 'XX: Y2m-Y2m':
                gate = [gates.Y2m, gates.Y2m]
            elif self.tomography_index == 'YX: X2p-Y2m':
                gate = [gates.X2p, gates.Y2m]
            elif self.tomography_index == 'ZX: I-Y2m':
                gate = [gates.I, gates.Y2m]
            elif self.tomography_index == 'XY: Y2m-X2p':
                gate = [gates.Y2m, gates.X2p]
            elif self.tomography_index == 'YY: X2p-X2p':
                gate = [gates.X2p, gates.X2p]
            elif self.tomography_index == 'ZY: I-X2p':
                gate = [gates.I, gates.X2p]
            elif self.tomography_index == 'XZ: Y2m-I':
                gate = [gates.Y2m, gates.I]
            elif self.tomography_index == 'YZ: X2p-I':
                gate = [gates.X2p, gates.I]
            elif self.tomography_index == 'ZZ: I-I':
                gate = [gates.I, gates.I]
            sequence.add_gate([qubitID1, qubitID2], gate)

        elif self.tomography_scheme == 'Two qubit (30 pulse set)':
            qubitID1 = self.twoQBtomoID1 - 1
            qubitID2 = self.twoQBtomoID2 - 1
            gate = [None, None]

            if self.tomography_index == 'I-I':
                gate = [gates.I, gates.I]
            elif self.tomography_index == 'Xp-I':
                gate = [gates.Xp, gates.I]
            elif self.tomography_index == 'I-Xp':
                gate = [gates.I, gates.Xp]
            elif self.tomography_index == 'X2p-I':
                gate = [gates.X2p, gates.I]
            elif self.tomography_index == 'X2p-X2p':
                gate = [gates.X2p, gates.X2p]
            elif self.tomography_index == 'X2p-Y2p':
                gate = [gates.X2p, gates.Y2p]
            elif self.tomography_index == 'X2p-Xp':
                gate = [gates.X2p, gates.Xp]
            elif self.tomography_index == 'Y2p-I':
                gate = [gates.Y2p, gates.I]
            elif self.tomography_index == 'Y2p-X2p':
                gate = [gates.Y2p, gates.X2p]
            elif self.tomography_index == 'Y2p-Y2p':
                gate = [gates.Y2p, gates.Y2p]
            elif self.tomography_index == 'Y2p-Xp':
                gate = [gates.Y2p, gates.Xp]
            elif self.tomography_index == 'I-X2p':
                gate = [gates.I, gates.X2p]
            elif self.tomography_index == 'Xp-X2p':
                gate = [gates.Xp, gates.X2p]
            elif self.tomography_index == 'I-Y2p':
                gate = [gates.I, gates.Y2p]
            elif self.tomography_index == 'Xp-Y2p':
                gate = [gates.Xp, gates.Y2p]
            elif self.tomography_index == 'I-I':
                gate = [gates.I, gates.I]
            elif self.tomography_index == 'Xm-I':
                gate = [gates.Xm, gates.I]
            elif self.tomography_index == 'I-Xm':
                gate = [gates.I, gates.Xm]
            elif self.tomography_index == 'X2m-I':
                gate = [gates.X2m, gates.I]
            elif self.tomography_index == 'X2m-X2m':
                gate = [gates.X2m, gates.X2m]
            elif self.tomography_index == 'X2m-Y2m':
                gate = [gates.X2m, gates.Y2m]
            elif self.tomography_index == 'X2m-Xm':
                gate = [gates.X2m, gates.Xm]
            elif self.tomography_index == 'Y2m-I':
                gate = [gates.Y2m, gates.I]
            elif self.tomography_index == 'Y2m-X2m':
                gate = [gates.Y2m, gates.X2m]
            elif self.tomography_index == 'Y2m-Y2m':
                gate = [gates.Y2m, gates.Y2m]
            elif self.tomography_index == 'Y2m-Xm':
                gate = [gates.Y2m, gates.Xm]
            elif self.tomography_index == 'I-X2m':
                gate = [gates.I, gates.X2m]
            elif self.tomography_index == 'Xm-X2m':
                gate = [gates.Xm, gates.X2m]
            elif self.tomography_index == 'I-Y2m':
                gate = [gates.I, gates.Y2m]
            elif self.tomography_index == 'Xm-Y2m':
                gate = [gates.Xm, gates.Y2m]
            sequence.add_gate([qubitID1, qubitID2], gate)

        elif self.tomography_scheme == 'Two qubit (36 pulse set)':
            qubitID1 = self.twoQBtomoID1 - 1
            qubitID2 = self.twoQBtomoID2 - 1
            gate = [None, None]

            if self.tomography_index == 'I-I':
                gate = [gates.I, gates.I]
            elif self.tomography_index == 'Xp-I':
                gate = [gates.Xp, gates.I]
            elif self.tomography_index == 'X2p-I':
                gate = [gates.X2p, gates.I]
            elif self.tomography_index == 'X2m-I':
                gate = [gates.X2m, gates.I]
            elif self.tomography_index == 'Y2p-I':
                gate = [gates.Y2p, gates.I]
            elif self.tomography_index == 'Y2m-I':
                gate = [gates.Y2m, gates.I]
            elif self.tomography_index == 'Id-Xp':
                gate = [gates.I, gates.Xp]
            elif self.tomography_index == 'Xp-Xp':
                gate = [gates.Xp, gates.Xp]
            elif self.tomography_index == 'X2p-Xp':
                gate = [gates.X2p, gates.Xp]
            elif self.tomography_index == 'X2m-Xp':
                gate = [gates.X2m, gates.Xp]
            elif self.tomography_index == 'Y2p-Xp':
                gate = [gates.Y2p, gates.Xp]
            elif self.tomography_index == 'Y2m-Xp':
                gate = [gates.Y2m, gates.Xp]
            elif self.tomography_index == 'I-X2p':
                gate = [gates.I, gates.X2p]
            elif self.tomography_index == 'Xp-X2p':
                gate = [gates.Xp, gates.X2p]
            elif self.tomography_index == 'X2p-X2p':
                gate = [gates.X2p, gates.X2p]
            elif self.tomography_index == 'X2m-X2p':
                gate = [gates.X2m, gates.X2p]
            elif self.tomography_index == 'Y2p-Y2p':
                gate = [gates.Y2p, gates.Y2p]
            elif self.tomography_index == 'Y2m-Y2p':
                gate = [gates.Y2m, gates.Y2p]
            elif self.tomography_index == 'I-X2m':
                gate = [gates.I, gates.X2m]
            elif self.tomography_index == 'Xp-X2m':
                gate = [gates.Xp, gates.X2m]
            elif self.tomography_index == 'X2p-X2m':
                gate = [gates.X2p, gates.X2m]
            elif self.tomography_index == 'X2m-X2m':
                gate = [gates.X2m, gates.X2m]
            elif self.tomography_index == 'Y2p-X2m':
                gate = [gates.Y2p, gates.X2m]
            elif self.tomography_index == 'Y2m-X2m':
                gate = [gates.Y2m, gates.X2m]
            elif self.tomography_index == 'I-Y2p':
                gate = [gates.I, gates.Y2p]
            elif self.tomography_index == 'Xp-Y2p':
                gate = [gates.Xp, gates.Y2p]
            elif self.tomography_index == 'X2p-Y2p':
                gate = [gates.X2p, gates.Y2p]
            elif self.tomography_index == 'X2m-Y2p':
                gate = [gates.X2m, gates.Y2p]
            elif self.tomography_index == 'Y2p-Y2p':
                gate = [gates.Y2p, gates.Y2p]
            elif self.tomography_index == 'Y2m-Y2p':
                gate = [gates.Y2m, gates.Y2p]
            elif self.tomography_index == 'I-Y2m':
                gate = [gates.I, gates.Y2m]
            elif self.tomography_index == 'Xp-Y2m':
                gate = [gates.Xp, gates.Y2m]
            elif self.tomography_index == 'X2p-Y2m':
                gate = [gates.X2p, gates.Y2m]
            elif self.tomography_index == 'X2m-Y2m':
                gate = [gates.X2m, gates.Y2m]
            elif self.tomography_index == 'Y2p-Y2m':
                gate = [gates.Y2p, gates.Y2m]
            elif self.tomography_index == 'Y2m-Y2m':
                gate = [gates.Y2m, gates.Y2m]
            sequence.add_gate([qubitID1, qubitID2], gate)


if __name__ == '__main__':
    pass<|MERGE_RESOLUTION|>--- conflicted
+++ resolved
@@ -71,20 +71,13 @@
         """
         if self.tomography_scheme == 'Single qubit':
             qubitID1 = self.qubit1ID - 1
-<<<<<<< HEAD
             gate = None
-=======
->>>>>>> 0b6b8637
 
             whichGate = self.prepulse_index[0]
             gate = self.gate_from_index(whichGate)
 
             log.info('Gate is: {}'.format(gate))
-<<<<<<< HEAD
             sequence.add_gate(qubitID1, gate)
-=======
-            sequence.add_gate(qubitID1, gate[0])
->>>>>>> 0b6b8637
 
         elif self.tomography_scheme in ['Two qubit (9 pulse set)',
                                         'Two qubit (30 pulse set)',
@@ -106,7 +99,6 @@
             indicating which state to prepare
         """
         indices = list(whichGate)
-<<<<<<< HEAD
         gate = None
         for index in indices:
             if index == '0':
@@ -117,18 +109,6 @@
                 gate = gates.Y2p
             elif index == 'Y':
                 gate = gates.X2m
-=======
-        gate_list = []
-        for index in indices:
-            if index == '0':
-                gate_list.append(gates.I)
-            elif index == '1':
-                gate_list.append(gates.Xp)
-            elif index == 'X':
-                gate_list.append(gates.Y2p)
-            elif index == 'Y':
-                gate_list.append(gates.X2m)
->>>>>>> 0b6b8637
             else:
                 raise ValueError("Gate should be in ['0', '1', 'X', or 'Y']")
 
