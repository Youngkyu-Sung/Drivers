--- conflicted
+++ resolved
@@ -1,12 +1,7 @@
 #!/usr/bin/env python
 from BaseDriver import LabberDriver
-<<<<<<< HEAD
 from sequence_builtin import Rabi, CPMG, PulseTrain, CZgates, CZecho
-=======
-from sequence_builtin import Rabi, CPMG, PulseTrain 
 from sequence_rb import SingleQubit_RB
-
->>>>>>> 0295b583
 
 import importlib
 
@@ -36,15 +31,12 @@
                     self.sequence = CPMG()
                 elif value == 'Pulse train':
                     self.sequence = PulseTrain()
-<<<<<<< HEAD
                 elif value == 'C-phase Pulses':
                     self.sequence = CZgates()
                 elif value == 'C-phase Echo':
                     self.sequence = CZecho()
-=======
                 elif value == '1QB Randomized Benchmarking':
                     self.sequence = SingleQubit_RB()
->>>>>>> 0295b583
 
         elif quant.name =='Custom python file':
             # for custom python files
